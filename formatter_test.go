--- conflicted
+++ resolved
@@ -6,11 +6,7 @@
 	"errors"
 	"testing"
 
-<<<<<<< HEAD
 	stackdriver "github.com/StevenACoffman/logrus-stackdriver-formatter"
-
-=======
->>>>>>> ec70919b
 	"github.com/sirupsen/logrus"
 	"github.com/stretchr/testify/assert"
 )
@@ -18,7 +14,6 @@
 func TestFormatter(t *testing.T) {
 	for _, tt := range formatterTests {
 		t.Run(tt.name, func(t *testing.T) {
-<<<<<<< HEAD
 		var out bytes.Buffer
 
 		logger := logrus.New()
@@ -31,39 +26,19 @@
 
 		tt.run(logger)
 
-=======
-			var out bytes.Buffer
-
-			logger := logrus.New()
-			logger.Out = &out
-			logger.Formatter = NewFormatter(
-				WithService("test"),
-				WithVersion("0.1"),
-			)
-
-			tt.run(logger)
->>>>>>> ec70919b
 			got, err := json.Marshal(tt.out)
 			if err != nil {
 				t.Error(err)
 			}
-<<<<<<< HEAD
 			assert.JSONEq(t, string(got), out.String())
-=======
-			assert.JSONEq(t, out.String(), string(got))
->>>>>>> ec70919b
 		})
 	}
 }
 
 var formatterTests = []struct {
-<<<<<<< HEAD
+
 	run func(*logrus.Logger)
 	out map[string]interface{}
-=======
-	run  func(*logrus.Logger)
-	out  map[string]interface{}
->>>>>>> ec70919b
 	name string
 }{
 	{
@@ -82,28 +57,6 @@
 		},
 	},
 	{
-<<<<<<< HEAD
-=======
-		name: "WithField and WithError",
-		run: func(logger *logrus.Logger) {
-			logger.
-				WithField("foo", "bar").
-				WithError(errors.New("test error")).
-				Info("my log entry")
-		},
-		out: map[string]interface{}{
-			"severity": "INFO",
-			"message":  "my log entry",
-			"context": map[string]interface{}{
-				"data": map[string]interface{}{
-					"foo":   "bar",
-					"error": "test error",
-				},
-			},
-		},
-	},
-	{
->>>>>>> ec70919b
 		name: "WithField and Error",
 		run: func(logger *logrus.Logger) {
 			logger.WithField("foo", "bar").Error("my log entry")
@@ -121,21 +74,13 @@
 				},
 				"reportLocation": map[string]interface{}{
 					"file":     "testing/testing.go",
-<<<<<<< HEAD
 					"line":     865.0,
-=======
-					"line":     909.0,
->>>>>>> ec70919b
 					"function": "tRunner",
 				},
 			},
 			"sourceLocation": map[string]interface{}{
 				"file":     "testing/testing.go",
-<<<<<<< HEAD
 				"line":     865.0,
-=======
-				"line":     909.0,
->>>>>>> ec70919b
 				"function": "tRunner",
 			},
 		},
@@ -161,21 +106,13 @@
 				},
 				"reportLocation": map[string]interface{}{
 					"file":     "testing/testing.go",
-<<<<<<< HEAD
 					"line":     865.0,
-=======
-					"line":     909.0,
->>>>>>> ec70919b
 					"function": "tRunner",
 				},
 			},
 			"sourceLocation": map[string]interface{}{
 				"file":     "testing/testing.go",
-<<<<<<< HEAD
 				"line":     865.0,
-=======
-				"line":     909.0,
->>>>>>> ec70919b
 				"function": "tRunner",
 			},
 		},
@@ -202,32 +139,19 @@
 			"context": map[string]interface{}{
 				"data": map[string]interface{}{
 					"foo": "bar",
-<<<<<<< HEAD
 				"httpRequest": map[string]interface{}{
 					"requestMethod": "GET",
-=======
-					"httpRequest": map[string]interface{}{
-						"requestMethod": "GET",
->>>>>>> ec70919b
 					},
 				},
 				"reportLocation": map[string]interface{}{
 					"file":     "testing/testing.go",
-<<<<<<< HEAD
 					"line":     865.0,
-=======
-					"line":     909.0,
->>>>>>> ec70919b
 					"function": "tRunner",
 				},
 			},
 			"sourceLocation": map[string]interface{}{
 				"file":     "testing/testing.go",
-<<<<<<< HEAD
 				"line":     865.0,
-=======
-				"line":     909.0,
->>>>>>> ec70919b
 				"function": "tRunner",
 			},
 		},
