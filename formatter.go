package stackdriver

import (
	"encoding/json"
	"fmt"
	"strconv"
	"strings"
	"time"

	"github.com/go-stack/stack"
	"github.com/sirupsen/logrus"
)

var skipTimestamp bool

type severity string

const (
	severityDebug    severity = "DEBUG"
	severityInfo     severity = "INFO"
	severityWarning  severity = "WARNING"
	severityError    severity = "ERROR"
	severityCritical severity = "CRITICAL"
	severityAlert    severity = "ALERT"
)

var levelsToSeverity = map[logrus.Level]severity{
	logrus.DebugLevel: severityDebug,
	logrus.InfoLevel:  severityInfo,
	logrus.WarnLevel:  severityWarning,
	logrus.ErrorLevel: severityError,
	logrus.FatalLevel: severityCritical,
	logrus.PanicLevel: severityAlert,
}

type ServiceContext struct {
	Service string `json:"service,omitempty"`
	Version string `json:"version,omitempty"`
}

type ReportLocation struct {
	FilePath     string `json:"file,omitempty"`
	LineNumber   int    `json:"line,omitempty"`
	FunctionName string `json:"function,omitempty"`
}

type Context struct {
	Data           map[string]interface{} `json:"data,omitempty"`
	ReportLocation *ReportLocation        `json:"reportLocation,omitempty"`
	HTTPRequest    map[string]interface{} `json:"httpRequest,omitempty"`
}

type HttpRequest struct {
	RequestMethod                  string `json:"requestMethod,omitempty"`
	RequestUrl                     string `json:"requestUrl,omitempty"`
	RequestSize                    string `json:"requestSize,omitempty"`
	Status                         string `json:"status,omitempty"`
	ResponseSize                   string `json:"responseSize,omitempty"`
	UserAgent                      string `json:"userAgent,omitempty"`
	RemoteIp                       string `json:"remoteIp,omitempty"`
	ServerIp                       string `json:"serverIp,omitempty"`
	Referer                        string `json:"referer,omitempty"`
	Latency                        string `json:"latency,omitempty"`
	CacheLookup                    bool   `json:"cacheLookup,omitempty"`
	CacheHit                       bool   `json:"cacheHit,omitempty"`
	CacheValidatedWithOriginServer bool   `json:"cacheValidatedWithOriginServer,omitempty"`
	CacheFillBytes                 string `json:"cacheFillBytes,omitempty"`
	Protocol                       string `json:"protocol,omitempty"`
}

type Entry struct {
	LogName        string          `json:"logName,omitempty"`
	Timestamp      string          `json:"timestamp,omitempty"`
	Severity       severity        `json:"severity,omitempty"`
	HTTPRequest    *HttpRequest    `json:"httpRequest,omitempty"`
	Trace          string          `json:"trace,omitempty"`
	ServiceContext *ServiceContext `json:"serviceContext,omitempty"`
	Message        string          `json:"message,omitempty"`
	Context        *Context        `json:"context,omitempty"`
	SourceLocation *ReportLocation `json:"sourceLocation,omitempty"`
}

// Formatter implements Stackdriver formatting for logrus.
type Formatter struct {
	Service   string
	Version   string
	ProjectID string
	StackSkip []string
}

// Option lets you configure the Formatter.
type Option func(*Formatter)

// WithService lets you configure the service name used for error reporting.
func WithService(n string) Option {
	return func(f *Formatter) {
		f.Service = n
	}
}

// WithVersion lets you configure the service version used for error reporting.
func WithVersion(v string) Option {
	return func(f *Formatter) {
		f.Version = v
	}
}

func WithProjectID(i string) Option {
	return func(f *Formatter) {
		f.ProjectID = i
	}
}

// WithStackSkip lets you configure which packages should be skipped for locating the error.
func WithStackSkip(v string) Option {
	return func(f *Formatter) {
		f.StackSkip = append(f.StackSkip, v)
	}
}

// NewFormatter returns a new Formatter.
func NewFormatter(options ...Option) *Formatter {
	fmtr := Formatter{
		StackSkip: []string{
			"github.com/sirupsen/logrus",
		},
	}
	for _, option := range options {
		option(&fmtr)
	}
	return &fmtr
}

func (f *Formatter) errorOrigin() (stack.Call, error) {
	skip := func(pkg string) bool {
		for _, skip := range f.StackSkip {
			if pkg == skip {
				return true
			}
		}
		return false
	}

	// We start at 2 to skip this call and our caller's call.
	for i := 2; ; i++ {
		c := stack.Caller(i)
		// ErrNoFunc indicates we're over traversing the stack.
		if _, err := c.MarshalText(); err != nil {
			return stack.Call{}, nil
		}
		pkg := fmt.Sprintf("%+k", c)
		// Remove vendoring from package path.
		parts := strings.SplitN(pkg, "/vendor/", 2)
		pkg = parts[len(parts)-1]
		if !skip(pkg) {
			return c, nil
		}
	}
}

// taken from https://github.com/sirupsen/logrus/blob/master/json_formatter.go#L51
func replaceErrors(source logrus.Fields) logrus.Fields {
	data := make(logrus.Fields, len(source))
	for k, v := range source {
		switch v := v.(type) {
		case error:
			// Otherwise errors are ignored by `encoding/json`
			// https://github.com/sirupsen/logrus/issues/137
			data[k] = v.Error()
		default:
			data[k] = v
		}
	}
	return data
}

// Format formats a logrus entry according to the Stackdriver specifications.
func (f *Formatter) Format(e *logrus.Entry) ([]byte, error) {
	severity := levelsToSeverity[e.Level]

	ee := Entry{

		Message:  e.Message,
		Severity: severity,
<<<<<<< HEAD
		Context: &Context{
			Data: e.Data,
=======
		Context: &context{
			Data: replaceErrors(e.Data),
>>>>>>> 5e4ed8a3
		},
	}

	if val, ok := e.Data["trace"]; ok {
		ee.Trace = val.(string)
	}

	if val, ok := e.Data["httpRequest"]; ok {
		ee.HTTPRequest = val.(*HttpRequest)
	}

	if val, ok := e.Data["logID"]; ok {
		ee.LogName = "projects/" + f.ProjectID + "/logs/" + val.(string)
	}

	if !skipTimestamp {
		ee.Timestamp = time.Now().UTC().Format(time.RFC3339)
	}

	switch severity {
	case severityError, severityCritical, severityAlert:
		ee.ServiceContext = &ServiceContext{
			Service: f.Service,
			Version: f.Version,
		}

		// When using WithError(), the error is sent separately, but Error
		// Reporting expects it to be a part of the message so we append it
		// instead.
		if err, ok := ee.Context.Data["error"]; ok {
			ee.Message = fmt.Sprintf("%s: %s", e.Message, err)
			delete(ee.Context.Data, "error")
		} else {
			ee.Message = e.Message
		}

		// As a convenience, when using supplying the httpRequest field, it
		// gets special care.
		if reqData, ok := ee.Context.Data["httpRequest"]; ok {
			if req, ok := reqData.(map[string]interface{}); ok {
				ee.Context.HTTPRequest = req
				delete(ee.Context.Data, "httpRequest")
			}
		}

		// Extract report location from call stack.
		if c, err := f.errorOrigin(); err == nil {
			lineNumber, _ := strconv.ParseInt(fmt.Sprintf("%d", c), 10, 64)

			ee.Context.ReportLocation = &ReportLocation{
				FilePath:     fmt.Sprintf("%+s", c),
				LineNumber:   int(lineNumber),
				FunctionName: fmt.Sprintf("%n", c),
			}

			ee.SourceLocation = &ReportLocation{
				FilePath:     fmt.Sprintf("%+s", c),
				LineNumber:   int(lineNumber),
				FunctionName: fmt.Sprintf("%n", c),
			}
		}
	}

	b, err := json.Marshal(ee)
	if err != nil {
		return nil, err
	}

	return append(b, '\n'), nil
}<|MERGE_RESOLUTION|>--- conflicted
+++ resolved
@@ -182,13 +182,8 @@
 
 		Message:  e.Message,
 		Severity: severity,
-<<<<<<< HEAD
 		Context: &Context{
-			Data: e.Data,
-=======
-		Context: &context{
 			Data: replaceErrors(e.Data),
->>>>>>> 5e4ed8a3
 		},
 	}
 
