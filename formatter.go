package stackdriver

import (
	"encoding/json"
	"fmt"
	"regexp"
	"strconv"
	"strings"
	"time"

	"github.com/go-stack/stack"
	"github.com/sirupsen/logrus"
)

type severity string

const (
	severityDebug    severity = "DEBUG"
	severityInfo     severity = "INFO"
	severityWarning  severity = "WARNING"
	severityError    severity = "ERROR"
	severityCritical severity = "CRITICAL"
	severityAlert    severity = "ALERT"
)

var levelsToSeverity = map[logrus.Level]severity{
	logrus.DebugLevel: severityDebug,
	logrus.InfoLevel:  severityInfo,
	logrus.WarnLevel:  severityWarning,
	logrus.ErrorLevel: severityError,
	logrus.FatalLevel: severityCritical,
	logrus.PanicLevel: severityAlert,
}

// ServiceContext provides the data about the service we are sending to Google.
type ServiceContext struct {
	Service string `json:"service,omitempty"`
	Version string `json:"version,omitempty"`
}

// ReportLocation is the information about where an error occurred.
type ReportLocation struct {
	FilePath     string `json:"file,omitempty"`
	LineNumber   int    `json:"line,omitempty"`
	FunctionName string `json:"function,omitempty"`
}

// Context is sent with every message to stackdriver.
type Context struct {
	Data           map[string]interface{} `json:"data,omitempty"`
	ReportLocation *ReportLocation        `json:"reportLocation,omitempty"`
	HTTPRequest    *HTTPRequest           `json:"httpRequest,omitempty"`
<<<<<<< HEAD
	PubSubRequest  map[string]interface{} `json:"pubSubRequest,omitempty"`
	GRPCRequest    map[string]interface{} `json:"grpcRequest,omitempty"`
}
=======
}

>>>>>>> ec70919b
// HTTPRequest defines details of a request and response to append to a log.
type HTTPRequest struct {
	RequestMethod                  string `json:"requestMethod,omitempty"`
	RequestURL                     string `json:"requestUrl,omitempty"`
	RequestSize                    string `json:"requestSize,omitempty"`
	Status                         string `json:"status,omitempty"`
	ResponseSize                   string `json:"responseSize,omitempty"`
	UserAgent                      string `json:"userAgent,omitempty"`
	RemoteIP                       string `json:"remoteIp,omitempty"`
	ServerIP                       string `json:"serverIp,omitempty"`
	Referer                        string `json:"referer,omitempty"`
	Latency                        string `json:"latency,omitempty"`
	CacheLookup                    bool   `json:"cacheLookup,omitempty"`
	CacheHit                       bool   `json:"cacheHit,omitempty"`
	CacheValidatedWithOriginServer bool   `json:"cacheValidatedWithOriginServer,omitempty"`
	CacheFillBytes                 string `json:"cacheFillBytes,omitempty"`
	Protocol                       string `json:"protocol,omitempty"`
}
<<<<<<< HEAD
// Entry stores a log entry.
type Entry struct {
	Timestamp      string          `json:"timestamp,omitempty"`
	Trace          string          `json:"trace,omitempty"`
	ServiceContext *ServiceContext `json:"serviceContext,omitempty"`
	Message        string          `json:"message,omitempty"`
	Severity       severity        `json:"severity,omitempty"`
=======

// Entry stores a log entry.
type Entry struct {
	LogName        string          `json:"logName,omitempty"`
	Timestamp      string          `json:"timestamp,omitempty"`
	Severity       severity        `json:"severity,omitempty"`
	HTTPRequest    *HTTPRequest    `json:"httpRequest,omitempty"`
	Trace          string          `json:"trace,omitempty"`
	ServiceContext *ServiceContext `json:"serviceContext,omitempty"`
	Message        string          `json:"message,omitempty"`
>>>>>>> ec70919b
	Context        *Context        `json:"context,omitempty"`
	SourceLocation *ReportLocation `json:"sourceLocation,omitempty"`
}

// Formatter implements Stackdriver formatting for logrus.
type Formatter struct {
<<<<<<< HEAD
	Service       string
	Version       string
	ProjectID string
	StackSkip     []string
	SkipTimestamp bool
	RegexSkip     string
=======
	Service   string
	Version   string
	ProjectID string
	StackSkip []string
>>>>>>> ec70919b
}

// Option lets you configure the Formatter.
type Option func(*Formatter)

// WithService lets you configure the service name used for error reporting.
func WithService(n string) Option {
	return func(f *Formatter) {
		f.Service = n
	}
}

// WithVersion lets you configure the service version used for error reporting.
func WithVersion(v string) Option {
	return func(f *Formatter) {
		f.Version = v
	}
}

// WithProjectID makes sure all entries have your Project information.
func WithProjectID(i string) Option {
	return func(f *Formatter) {
		f.ProjectID = i
	}
}

// WithStackSkip lets you configure which packages should be skipped for locating the error.
func WithStackSkip(v string) Option {
	return func(f *Formatter) {
		f.StackSkip = append(f.StackSkip, v)
	}
}

// WithRegexSkip lets you configure which functions or packages should be skipped for locating the error.
func WithRegexSkip(v string) Option {
	return func(f *Formatter) {
		f.RegexSkip = v
	}
}

// WithSkipTimestamp lets you avoid setting the timestamp
func WithSkipTimestamp() Option {
	return func(f *Formatter) {
		f.SkipTimestamp = true
	}
}

// NewFormatter returns a new Formatter.
func NewFormatter(options ...Option) *Formatter {
	fmtr := Formatter{
		StackSkip: []string{
			"github.com/sirupsen/logrus",
			"github.com/StevenACoffman/logrus-stackdriver-formatter",
		},
	}
	for _, option := range options {
		option(&fmtr)
	}
	return &fmtr
}

func (f *Formatter) errorOrigin() (stack.Call, error) {
	skip := func(pkg string) bool {
		for _, skip := range f.StackSkip {
			if strings.Contains(pkg, skip) {
				return true
			}
		}
		return false
	}

	var r *regexp.Regexp
	if len(f.RegexSkip) != 0 {
		r = regexp.MustCompile(f.RegexSkip)
	}
	// We could start at 2 to skip this call and our caller's call, but they are filtered by package
	for i := 0; ; i++ {
		c := stack.Caller(i)
		// ErrNoFunc indicates we're over traversing the stack.
		if _, err := c.MarshalText(); err != nil {
			return stack.Call{}, nil
		}
		pkg := fmt.Sprintf("%+k", c)
		// Remove vendoring from package path.
		parts := strings.SplitN(pkg, "/vendor/", 2)
		pkg = parts[len(parts)-1]
		if !skip(pkg) && (r == nil || !r.MatchString(c.Frame().Function)) {
			return c, nil
		}
	}
}

// taken from https://github.com/sirupsen/logrus/blob/master/json_formatter.go#L51
func replaceErrors(source logrus.Fields) logrus.Fields {
	data := make(logrus.Fields, len(source))
	for k, v := range source {
		switch v := v.(type) {
		case error:
			// Otherwise errors are ignored by `encoding/json`
			// https://github.com/sirupsen/logrus/issues/137
			data[k] = v.Error()
		default:
			data[k] = v
		}
	}
	return data
}
<<<<<<< HEAD

// ToEntry formats a logrus entry to a stackdriver entry.
func (f *Formatter) ToEntry(e *logrus.Entry) (Entry, error) {
	severity := levelsToSeverity[e.Level]

	message := []string{}

	ee := Entry{
=======

// ToEntry formats a logrus entry to a stackdriver entry.
func (f *Formatter) ToEntry(e *logrus.Entry) (Entry, error) {
	severity := levelsToSeverity[e.Level]

	ee := Entry{
		Message:  e.Message,
>>>>>>> ec70919b
		Severity: severity,
		Context: &Context{
			Data: replaceErrors(e.Data),
		},
	}

	if val, ok := e.Data["trace"]; ok {
		ee.Trace = val.(string)
	}
<<<<<<< HEAD
	if len(e.Message) > 0 {
		message = append(message, e.Message)
	}

	if !f.SkipTimestamp {
		if !e.Time.IsZero() {
			ee.Timestamp = e.Time.UTC().Format(time.RFC3339Nano)
		} else {
			ee.Timestamp = time.Now().UTC().Format(time.RFC3339Nano)
		}
=======

	if val, exists := e.Data["httpRequest"]; exists {
		r, ok := val.(*HTTPRequest)
		if ok {
			ee.HTTPRequest = r
		}
	}

	if val, ok := e.Data["logID"]; ok {
		ee.LogName = "projects/" + f.ProjectID + "/logs/" + val.(string)
	}

	if !skipTimestamp {
		ee.Timestamp = time.Now().UTC().Format(time.RFC3339Nano)
>>>>>>> ec70919b
	}

	switch severity {
	case severityError, severityCritical, severityAlert:
		ee.ServiceContext = &ServiceContext{
			Service: f.Service,
			Version: f.Version,
		}

		// When using WithError(), the error is sent separately, but Error
		// Reporting expects it to be a part of the message so we append it
		// instead.
		if err, ok := ee.Context.Data["error"]; ok {
			message = append(message, fmt.Sprintf("%v", err))
			delete(ee.Context.Data, "error")
		}

		// If we supplied a stack trace, we can append it to the message
		if st, ok := ee.Context.Data["stackTrace"]; ok {
			message = append(message, fmt.Sprintf("%v", st))
			delete(ee.Context.Data, "stackTrace")
		}

		// As a convenience, when using supplying the httpRequest field, it
		// gets special care.
		if reqData, ok := ee.Context.Data["httpRequest"]; ok {
			if req, ok := reqData.(*HTTPRequest); ok {
				ee.Context.HTTPRequest = req
				delete(ee.Context.Data, "httpRequest")
			}
		}

		// As a convenience, when using supplying the grpcRequest field, it
		// gets special care.
		if reqData, ok := ee.Context.Data["grpcRequest"]; ok {
			if req, ok := reqData.(map[string]interface{}); ok {
				ee.Context.GRPCRequest = req
				delete(ee.Context.Data, "grpcRequest")
			}
		}
		// As a convenience, when using supplying the pubSubRequest field, it
		// gets special care.
		if reqData, ok := ee.Context.Data["pubSubRequest"]; ok {
			if req, ok := reqData.(map[string]interface{}); ok {
				ee.Context.PubSubRequest = req
				delete(ee.Context.Data, "pubsubRequest")
			}
		}

		if e.Caller != nil {
			ee.Context.ReportLocation = &ReportLocation{
				FilePath:     e.Caller.File,
				FunctionName: e.Caller.Function,
				LineNumber:   e.Caller.Line,
			}
			ee.SourceLocation = &ReportLocation{
				FilePath:     e.Caller.File,
				FunctionName: e.Caller.Function,
				LineNumber:   e.Caller.Line,
			}
		} else {
			// Extract report location from call stack.
			if c, err := f.errorOrigin(); err == nil {
				lineNumber, _ := strconv.ParseInt(fmt.Sprintf("%d", c), 10, 64)

				ee.Context.ReportLocation = &ReportLocation{
					FilePath:     fmt.Sprintf("%+s", c),
					LineNumber:   int(lineNumber),
					FunctionName: fmt.Sprintf("%n", c),
				}

<<<<<<< HEAD
				ee.SourceLocation = &ReportLocation{
					FilePath:     fmt.Sprintf("%+s", c),
					LineNumber:   int(lineNumber),
					FunctionName: fmt.Sprintf("%n", c),
				}
=======
			ee.Context.ReportLocation = &ReportLocation{
				FilePath:     fmt.Sprintf("%+s", c),
				LineNumber:   int(lineNumber),
				FunctionName: fmt.Sprintf("%n", c),
			}

			ee.SourceLocation = &ReportLocation{
				FilePath:     fmt.Sprintf("%+s", c),
				LineNumber:   int(lineNumber),
				FunctionName: fmt.Sprintf("%n", c),
>>>>>>> ec70919b
			}
		}
	}
	ee.Message = strings.Join(message, "\n")
	return ee, nil
}

// Format formats a logrus entry according to the Stackdriver specifications.
func (f *Formatter) Format(e *logrus.Entry) ([]byte, error) {
	ee, _ := f.ToEntry(e)

	return ee, nil
}

// Format formats a logrus entry according to the Stackdriver specifications.
func (f *Formatter) Format(e *logrus.Entry) ([]byte, error) {
	ee, _ := f.ToEntry(e)

	b, err := json.Marshal(ee)
	if err != nil {
		return nil, err
	}

	return append(b, '\n'), nil
}<|MERGE_RESOLUTION|>--- conflicted
+++ resolved
@@ -50,14 +50,10 @@
 	Data           map[string]interface{} `json:"data,omitempty"`
 	ReportLocation *ReportLocation        `json:"reportLocation,omitempty"`
 	HTTPRequest    *HTTPRequest           `json:"httpRequest,omitempty"`
-<<<<<<< HEAD
 	PubSubRequest  map[string]interface{} `json:"pubSubRequest,omitempty"`
 	GRPCRequest    map[string]interface{} `json:"grpcRequest,omitempty"`
 }
-=======
-}
-
->>>>>>> ec70919b
+
 // HTTPRequest defines details of a request and response to append to a log.
 type HTTPRequest struct {
 	RequestMethod                  string `json:"requestMethod,omitempty"`
@@ -76,7 +72,7 @@
 	CacheFillBytes                 string `json:"cacheFillBytes,omitempty"`
 	Protocol                       string `json:"protocol,omitempty"`
 }
-<<<<<<< HEAD
+
 // Entry stores a log entry.
 type Entry struct {
 	Timestamp      string          `json:"timestamp,omitempty"`
@@ -84,37 +80,18 @@
 	ServiceContext *ServiceContext `json:"serviceContext,omitempty"`
 	Message        string          `json:"message,omitempty"`
 	Severity       severity        `json:"severity,omitempty"`
-=======
-
-// Entry stores a log entry.
-type Entry struct {
-	LogName        string          `json:"logName,omitempty"`
-	Timestamp      string          `json:"timestamp,omitempty"`
-	Severity       severity        `json:"severity,omitempty"`
-	HTTPRequest    *HTTPRequest    `json:"httpRequest,omitempty"`
-	Trace          string          `json:"trace,omitempty"`
-	ServiceContext *ServiceContext `json:"serviceContext,omitempty"`
-	Message        string          `json:"message,omitempty"`
->>>>>>> ec70919b
 	Context        *Context        `json:"context,omitempty"`
 	SourceLocation *ReportLocation `json:"sourceLocation,omitempty"`
 }
 
 // Formatter implements Stackdriver formatting for logrus.
 type Formatter struct {
-<<<<<<< HEAD
 	Service       string
 	Version       string
 	ProjectID string
 	StackSkip     []string
 	SkipTimestamp bool
 	RegexSkip     string
-=======
-	Service   string
-	Version   string
-	ProjectID string
-	StackSkip []string
->>>>>>> ec70919b
 }
 
 // Option lets you configure the Formatter.
@@ -222,7 +199,7 @@
 	}
 	return data
 }
-<<<<<<< HEAD
+
 
 // ToEntry formats a logrus entry to a stackdriver entry.
 func (f *Formatter) ToEntry(e *logrus.Entry) (Entry, error) {
@@ -231,15 +208,6 @@
 	message := []string{}
 
 	ee := Entry{
-=======
-
-// ToEntry formats a logrus entry to a stackdriver entry.
-func (f *Formatter) ToEntry(e *logrus.Entry) (Entry, error) {
-	severity := levelsToSeverity[e.Level]
-
-	ee := Entry{
-		Message:  e.Message,
->>>>>>> ec70919b
 		Severity: severity,
 		Context: &Context{
 			Data: replaceErrors(e.Data),
@@ -249,7 +217,7 @@
 	if val, ok := e.Data["trace"]; ok {
 		ee.Trace = val.(string)
 	}
-<<<<<<< HEAD
+
 	if len(e.Message) > 0 {
 		message = append(message, e.Message)
 	}
@@ -260,22 +228,6 @@
 		} else {
 			ee.Timestamp = time.Now().UTC().Format(time.RFC3339Nano)
 		}
-=======
-
-	if val, exists := e.Data["httpRequest"]; exists {
-		r, ok := val.(*HTTPRequest)
-		if ok {
-			ee.HTTPRequest = r
-		}
-	}
-
-	if val, ok := e.Data["logID"]; ok {
-		ee.LogName = "projects/" + f.ProjectID + "/logs/" + val.(string)
-	}
-
-	if !skipTimestamp {
-		ee.Timestamp = time.Now().UTC().Format(time.RFC3339Nano)
->>>>>>> ec70919b
 	}
 
 	switch severity {
@@ -347,24 +299,12 @@
 					FunctionName: fmt.Sprintf("%n", c),
 				}
 
-<<<<<<< HEAD
 				ee.SourceLocation = &ReportLocation{
 					FilePath:     fmt.Sprintf("%+s", c),
 					LineNumber:   int(lineNumber),
 					FunctionName: fmt.Sprintf("%n", c),
 				}
-=======
-			ee.Context.ReportLocation = &ReportLocation{
-				FilePath:     fmt.Sprintf("%+s", c),
-				LineNumber:   int(lineNumber),
-				FunctionName: fmt.Sprintf("%n", c),
-			}
-
-			ee.SourceLocation = &ReportLocation{
-				FilePath:     fmt.Sprintf("%+s", c),
-				LineNumber:   int(lineNumber),
-				FunctionName: fmt.Sprintf("%n", c),
->>>>>>> ec70919b
+
 			}
 		}
 	}
